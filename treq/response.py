from twisted.python.components import proxyForInterface
from twisted.web.iweb import IResponse

from requests.cookies import cookiejar_from_dict

from treq.content import content, json_content, text_content


class _Response(proxyForInterface(IResponse)):
    def __init__(self, original, cookiejar):
        self.original = original
        self._cookiejar = cookiejar

    def content(self):
        return content(self.original)

    def json(self, *args, **kwargs):
        return json_content(self.original, *args, **kwargs)

    def text(self, *args, **kwargs):
        return text_content(self.original, *args, **kwargs)

<<<<<<< HEAD
    def history(self):
        if not hasattr(self, "previousResponse"):
            raise NotImplementedError(
                "Twisted < 13.1.0 does not support response history.")

        response = self
        history = []

        while response.previousResponse is not None:
            history.append(_Response(response.previousResponse))
            response = response.previousResponse

        history.reverse()
        return history
=======
    def cookies(self):
        jar = cookiejar_from_dict({})

        if self._cookiejar is not None:
            for cookie in self._cookiejar:
                jar.set_cookie(cookie)

        return jar
>>>>>>> 81a05e47
<|MERGE_RESOLUTION|>--- conflicted
+++ resolved
@@ -20,7 +20,6 @@
     def text(self, *args, **kwargs):
         return text_content(self.original, *args, **kwargs)
 
-<<<<<<< HEAD
     def history(self):
         if not hasattr(self, "previousResponse"):
             raise NotImplementedError(
@@ -35,7 +34,7 @@
 
         history.reverse()
         return history
-=======
+
     def cookies(self):
         jar = cookiejar_from_dict({})
 
@@ -43,5 +42,4 @@
             for cookie in self._cookiejar:
                 jar.set_cookie(cookie)
 
-        return jar
->>>>>>> 81a05e47
+        return jar