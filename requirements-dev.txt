--- conflicted
+++ resolved
@@ -2,10 +2,4 @@
 pyflakes
 pep8
 sphinx
-<<<<<<< HEAD
-mock
-requests>=2.1.0
-six
-=======
-mock
->>>>>>> e03b3706
+mock