--- conflicted
+++ resolved
@@ -27,11 +27,8 @@
     version=__version__,
     packages=find_packages(),
     install_requires=[
-<<<<<<< HEAD
-        "Twisted >= 13.2.0", "requests >= 2.1.0", "service_identity", "pyOpenSSL >= 0.11", "six"
-=======
-        "Twisted >= 13.2.0", "requests >= 2.1.0", "service_identity", "pyOpenSSL >= 0.11"
->>>>>>> 232e5249
+        "Twisted >= 13.2.0", "requests >= 2.1.0", "service_identity",
+        "pyOpenSSL >= 0.11", "six"
     ],
     package_data={"treq": ["_version"]},
     author="David Reid",
